--- conflicted
+++ resolved
@@ -1,10 +1,5 @@
 databaseChangeLog:
   - includeAll:
       path: db/changelog/ddl/
-<<<<<<< HEAD
   - include:
       file: db/changelog/ddl/005-24-07-changelog.sql
-
-=======
->>>>>>> cf94cde8
-
